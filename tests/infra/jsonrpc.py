--- conflicted
+++ resolved
@@ -291,13 +291,8 @@
     def disconnect(self):
         return self.client.disconnect()
 
-<<<<<<< HEAD
     def request(self, method, params):
         r = self.stream.request(f"{self.prefix}/{method}", params)
-=======
-    def request(self, *args, **kwargs):
-        r = self.stream.request(*args, **kwargs)
->>>>>>> f5009fb6
         self.client.send(getattr(r, "to_{}".format(self.format))())
         description = ""
         if self.description:
@@ -371,13 +366,8 @@
         self.pending = {}
         self.prefix = prefix
 
-<<<<<<< HEAD
     def signed_request(self, method, params):
         r = self.stream.request(f"{self.prefix}/{method}", params)
-=======
-    def signed_request(self, *args, **kwargs):
-        r = self.stream.request(*args, **kwargs)
->>>>>>> f5009fb6
         with tempfile.NamedTemporaryFile() as nf:
             msg = getattr(r, "to_{}".format(self.format))()
             LOG.debug("Going to send {}".format(msg))
@@ -417,13 +407,8 @@
             self.stream.update(rc.stdout)
         return r.id
 
-<<<<<<< HEAD
     def request(self, method, params):
         r = self.stream.request(f"{self.prefix}/{method}", params)
-=======
-    def request(self, *args, **kwargs):
-        r = self.stream.request(*args, **kwargs)
->>>>>>> f5009fb6
         with tempfile.NamedTemporaryFile() as nf:
             msg = getattr(r, "to_{}".format(self.format))()
             LOG.debug("Going to send {}".format(msg))
