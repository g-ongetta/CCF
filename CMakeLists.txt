--- conflicted
+++ resolved
@@ -547,9 +547,8 @@
     include(${CMAKE_CURRENT_SOURCE_DIR}/samples/apps/smallbank/smallbank.cmake)
   endif()
 
-<<<<<<< HEAD
   include(${CMAKE_CURRENT_SOURCE_DIR}/samples/apps/tpcc/tpcc.cmake)
-=======
+  
   if(TLS_TEST)
     add_custom_target(
       testssl ALL
@@ -558,7 +557,6 @@
         ${CMAKE_CURRENT_BINARY_DIR}/testssl
     )
   endif()
->>>>>>> a6dfe715
 
   foreach(CONSENSUS ${CONSENSUSES})
     add_e2e_test(
